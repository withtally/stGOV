{
<<<<<<< HEAD
  "generatedAt": 1739568835,
=======
  "generatedAt": 1738605530,
>>>>>>> bd767eda
  "reportName:": "lstGasReport",
  "results": [
    {
      "scenarioName": "Initialize a brand new delegate",
<<<<<<< HEAD
      "gasUsed": 302961
    },
    {
      "scenarioName": "Initialize a delegate that exists on staker",
      "gasUsed": 187627
    },
    {
      "scenarioName": "First Stake to Default Delegate",
      "gasUsed": 164225
    },
    {
      "scenarioName": "Second Stake To Default Delegatee",
      "gasUsed": 147444
    },
    {
      "scenarioName": "First Stake After Updating To A New Delegatee",
      "gasUsed": 201355
    },
    {
      "scenarioName": "First Stake After Updating To An Existing LST Delegatee",
      "gasUsed": 147812
    },
    {
      "scenarioName": "Second Stake To A Custom Delegatee",
      "gasUsed": 148131
    },
    {
      "scenarioName": "Sender With Default Delegatee Transfers Balance To New Receiver With Default Delegatee",
      "gasUsed": 54965
    },
    {
      "scenarioName": "Sender With Default Delegatee Transfers Partial Balance To New Receiver With Default Delegatee",
      "gasUsed": 60084
    },
    {
      "scenarioName": "Sender With Default Delegatee Transfers Balance To Existing Receiver With Default Delegatee",
      "gasUsed": 38184
    },
    {
      "scenarioName": "Sender With Default Delegatee Transfers Partial Balance To Existing Receiver With Default Delegatee",
      "gasUsed": 43303
    },
    {
      "scenarioName": "Sender With Custom Delegatee Transfers Balance To New Receiver With Default Delegatee",
      "gasUsed": 204511
    },
    {
      "scenarioName": "Sender With Custom Delegatee Transfers Partial Balance To New Receiver With Default Delegatee",
      "gasUsed": 209949
    },
    {
      "scenarioName": "Sender With Custom Delegatee Transfers Balance To Existing Receiver With Default Delegatee",
      "gasUsed": 187730
    },
    {
      "scenarioName": "Sender With Custom Delegatee Transfers Partial Balance To Existing Receiver With Default Delegatee",
      "gasUsed": 193168
    },
    {
      "scenarioName": "Sender With Custom Delegatee Transfers Balance To New Receiver With Same Delegatee",
      "gasUsed": 43577
    },
    {
      "scenarioName": "Sender With Custom Delegatee Transfers Partial Balance To New Receiver With Same Delegatee",
      "gasUsed": 44215
    },
    {
      "scenarioName": "Sender With Custom Delegatee Transfers Balance To Existing Receiver With Same Delegatee",
      "gasUsed": 43896
    },
    {
      "scenarioName": "Sender With Custom Delegatee Transfers Partial Balance To Existing Receiver With Same Delegatee",
      "gasUsed": 44534
    },
    {
      "scenarioName": "Sender With Custom Delegatee Transfers Balance To New Receiver With Custom Delegatee",
      "gasUsed": 241011
    },
    {
      "scenarioName": "Sender With Custom Delegatee Transfers Partial Balance To New Receiver With Custom Delegatee",
      "gasUsed": 246449
    },
    {
      "scenarioName": "Sender With Custom Delegatee Transfers Balance To Existing Receiver With Custom Delegatee",
      "gasUsed": 187787
    },
    {
      "scenarioName": "Sender With Custom Delegatee Transfers Partial Balance To Existing Receiver With CustomDelegatee",
      "gasUsed": 193213
    },
    {
      "scenarioName": "Sender With Default Delegatee Approves Caller To Transfer Balance To a New Receiver With Default Delegatee",
      "gasUsed": 56091
    },
    {
      "scenarioName": "Sender With Default Delegatee Max Approves Caller To Transfer Balance To a New Receiver With Default Delegatee",
      "gasUsed": 57756
    },
    {
      "scenarioName": "Sender With Default Delegatee Approves Caller To Transfer Partial Balance To New Receiver With Default Delegatee",
      "gasUsed": 66010
    },
    {
      "scenarioName": "Sender With Default Delegatee Approves Caller To Transfer Balance To Existing Receiver With Default Delegatee",
      "gasUsed": 39310
    },
    {
      "scenarioName": "Sender With Default Delegatee Approves Caller To Transfer Partial Balance To Existing Receiver With Default Delegatee",
      "gasUsed": 49229
    },
    {
      "scenarioName": "Sender With Custom Delegatee Approves Caller To Transfer Balance To New Receiver With Default Delegatee",
      "gasUsed": 205637
    },
    {
      "scenarioName": "Sender With Custom Delegatee Approves Caller To Transfer Partial Balance To New Receiver With Default Delegatee",
      "gasUsed": 215875
    },
    {
      "scenarioName": "Sender With Custom Delegatee Approves Caller To Transfer Balance To Existing Receiver With Default Delegatee",
      "gasUsed": 188856
    },
    {
      "scenarioName": "Sender With Custom Delegatee Approves Caller To Transfer Partial Balance To Existing Receiver With Default Delegatee",
      "gasUsed": 199094
    },
    {
      "scenarioName": "Sender With Custom Delegatee Approves Caller To Transfer Balance To New Receiver With Same Delegatee",
      "gasUsed": 44703
    },
    {
      "scenarioName": "Sender With Custom Delegatee Approves Caller To Transfer Partial Balance To New Receiver With Same Delegatee",
      "gasUsed": 50141
    },
    {
      "scenarioName": "Sender With Custom Delegatee Approves Caller To Transfer Balance To Existing Receiver With Same Delegatee",
      "gasUsed": 45022
    },
    {
      "scenarioName": "Sender With Custom Delegatee Approves Caller To Transfer Partial Balance To Existing Receiver With Same Delegatee",
      "gasUsed": 50448
    },
    {
      "scenarioName": "Sender With Custom Delegatee Approves Caller To Transfer Balance To New Receiver With Custom Delegatee",
      "gasUsed": 242137
    },
    {
      "scenarioName": "Sender With Custom Delegatee Approves Caller To Transfer Partial Balance To New Receiver With Custom Delegatee",
      "gasUsed": 252375
    },
    {
      "scenarioName": "Sender With Custom Delegatee Approves Caller To Transfer Balance To Existing Receiver With Custom Delegatee",
      "gasUsed": 188913
    },
    {
      "scenarioName": "Sender With Custom Delegatee Approves Caller To Transfer Partial Balance To Existing Receiver With Custom Delegatee",
      "gasUsed": 199151
    },
    {
      "scenarioName": "Unstake Full Balance From The Default Delegatee",
      "gasUsed": 204115
    },
    {
      "scenarioName": "Unstake Partial Balance From The Default Delegatee",
      "gasUsed": 209245
    },
    {
      "scenarioName": "Unstake Full Balance From Unique Custom Delegatee",
      "gasUsed": 204422
    },
    {
      "scenarioName": "Unstake Partial Balance From Unique Custom Delegatee",
      "gasUsed": 209565
    },
    {
      "scenarioName": "Unstake Full Balance From a Non-Unique Custom Delegatee",
      "gasUsed": 209222
    },
    {
      "scenarioName": "Unstake Partial Balance From a Non-Unique Custom Delegatee",
      "gasUsed": 209565
    },
    {
      "scenarioName": "Unstake Full Balance From The Default Delegatee After Rewards",
      "gasUsed": 209334
    },
    {
      "scenarioName": "Unstake Partial Balance From The Default Delegatee After Rewards",
      "gasUsed": 209321
    },
    {
      "scenarioName": "Unstake Full Balance From Unique Custom Delegatee After Rewards",
      "gasUsed": 267052
    },
    {
      "scenarioName": "Unstake Partial Balance From Unique Custom Delegatee After Rewards",
      "gasUsed": 267052
    },
    {
      "scenarioName": "Unstake Full Balance From a Non-Unique Custom Delegatee After Rewards",
      "gasUsed": 267052
    },
    {
      "scenarioName": "Unstake Partial Balance From a Non-Unique Custom Delegatee After Rewards",
      "gasUsed": 267052
    },
    {
      "scenarioName": "Unstake Earned Rewards Only From The Default Delegatee After Rewards",
      "gasUsed": 209225
    },
    {
      "scenarioName": "Unstake Earned Rewards Only From Unique Custom Delegatee After Rewards",
      "gasUsed": 209225
    },
    {
      "scenarioName": "Claim and distribute a reward",
      "gasUsed": 192868
    },
    {
      "scenarioName": "Claim and distribute a reward that includes a fee",
      "gasUsed": 190944
    },
    {
      "scenarioName": "Updating from default deposit with nothing staked",
      "gasUsed": 63199
    },
    {
      "scenarioName": "Updating from custom deposit with nothing staked",
      "gasUsed": 46101
=======
      "gasUsed": 289335
    },
    {
      "scenarioName": "Initialize a delegate that exists on UniStaker",
      "gasUsed": 173693
    },
    {
      "scenarioName": "First Stake to Default Delegate",
      "gasUsed": 146763
    },
    {
      "scenarioName": "Second Stake To Default Delegatee",
      "gasUsed": 129958
    },
    {
      "scenarioName": "First Stake After Updating To A New Delegatee",
      "gasUsed": 184249
    },
    {
      "scenarioName": "First Stake After Updating To An Existing LST Delegatee",
      "gasUsed": 130266
    },
    {
      "scenarioName": "Second Stake To A Custom Delegatee",
      "gasUsed": 130561
    },
    {
      "scenarioName": "Sender With Default Delegatee Transfers Balance To New Receiver With Default Delegatee",
      "gasUsed": 54563
    },
    {
      "scenarioName": "Sender With Default Delegatee Transfers Partial Balance To New Receiver With Default Delegatee",
      "gasUsed": 59658
    },
    {
      "scenarioName": "Sender With Default Delegatee Transfers Balance To Existing Receiver With Default Delegatee",
      "gasUsed": 37758
    },
    {
      "scenarioName": "Sender With Default Delegatee Transfers Partial Balance To Existing Receiver With Default Delegatee",
      "gasUsed": 42853
    },
    {
      "scenarioName": "Sender With Custom Delegatee Transfers Balance To New Receiver With Default Delegatee",
      "gasUsed": 175413
    },
    {
      "scenarioName": "Sender With Custom Delegatee Transfers Partial Balance To New Receiver With Default Delegatee",
      "gasUsed": 180803
    },
    {
      "scenarioName": "Sender With Custom Delegatee Transfers Balance To Existing Receiver With Default Delegatee",
      "gasUsed": 158608
    },
    {
      "scenarioName": "Sender With Custom Delegatee Transfers Partial Balance To Existing Receiver With Default Delegatee",
      "gasUsed": 163998
    },
    {
      "scenarioName": "Sender With Custom Delegatee Transfers Balance To New Receiver With Same Delegatee",
      "gasUsed": 43079
    },
    {
      "scenarioName": "Sender With Custom Delegatee Transfers Partial Balance To New Receiver With Same Delegatee",
      "gasUsed": 43669
    },
    {
      "scenarioName": "Sender With Custom Delegatee Transfers Balance To Existing Receiver With Same Delegatee",
      "gasUsed": 43374
    },
    {
      "scenarioName": "Sender With Custom Delegatee Transfers Partial Balance To Existing Receiver With Same Delegatee",
      "gasUsed": 43964
    },
    {
      "scenarioName": "Sender With Custom Delegatee Transfers Balance To New Receiver With Custom Delegatee",
      "gasUsed": 212329
    },
    {
      "scenarioName": "Sender With Custom Delegatee Transfers Partial Balance To New Receiver With Custom Delegatee",
      "gasUsed": 217719
    },
    {
      "scenarioName": "Sender With Custom Delegatee Transfers Balance To Existing Receiver With Custom Delegatee",
      "gasUsed": 158641
    },
    {
      "scenarioName": "Sender With Custom Delegatee Transfers Partial Balance To Existing Receiver With Custom Delegatee",
      "gasUsed": 164031
    },
    {
      "scenarioName": "Sender With Default Delegatee Approves Caller To Transfer Balance To a New Receiver With Default Delegatee",
      "gasUsed": 55643
    },
    {
      "scenarioName": "Sender With Default Delegatee Max Approves Caller To Transfer Balance To a New Receiver With Default Delegatee",
      "gasUsed": 57308
    },
    {
      "scenarioName": "Sender With Default Delegatee Approves Caller To Transfer Partial Balance To New Receiver With Default Delegatee",
      "gasUsed": 65538
    },
    {
      "scenarioName": "Sender With Default Delegatee Approves Caller To Transfer Balance To Existing Receiver With Default Delegatee",
      "gasUsed": 38838
    },
    {
      "scenarioName": "Sender With Default Delegatee Approves Caller To Transfer Partial Balance To Existing Receiver With Default Delegatee",
      "gasUsed": 48733
    },
    {
      "scenarioName": "Sender With Custom Delegatee Approves Caller To Transfer Balance To New Receiver With Default Delegatee",
      "gasUsed": 176493
    },
    {
      "scenarioName": "Sender With Custom Delegatee Approves Caller To Transfer Partial Balance To New Receiver With Default Delegatee",
      "gasUsed": 186683
    },
    {
      "scenarioName": "Sender With Custom Delegatee Approves Caller To Transfer Balance To Existing Receiver With Default Delegatee",
      "gasUsed": 159688
    },
    {
      "scenarioName": "Sender With Custom Delegatee Approves Caller To Transfer Partial Balance To Existing Receiver With Default Delegatee",
      "gasUsed": 169878
    },
    {
      "scenarioName": "Sender With Custom Delegatee Approves Caller To Transfer Balance To New Receiver With Same Delegatee",
      "gasUsed": 44159
    },
    {
      "scenarioName": "Sender With Custom Delegatee Approves Caller To Transfer Partial Balance To New Receiver With Same Delegatee",
      "gasUsed": 49549
    },
    {
      "scenarioName": "Sender With Custom Delegatee Approves Caller To Transfer Balance To Existing Receiver With Same Delegatee",
      "gasUsed": 44454
    },
    {
      "scenarioName": "Sender With Custom Delegatee Approves Caller To Transfer Partial Balance To Existing Receiver With Same Delegatee",
      "gasUsed": 49832
    },
    {
      "scenarioName": "Sender With Custom Delegatee Approves Caller To Transfer Balance To New Receiver With Custom Delegatee",
      "gasUsed": 213409
    },
    {
      "scenarioName": "Sender With Custom Delegatee Approves Caller To Transfer Partial Balance To New Receiver With Custom Delegatee",
      "gasUsed": 223599
    },
    {
      "scenarioName": "Sender With Custom Delegatee Approves Caller To Transfer Balance To Existing Receiver With Custom Delegatee",
      "gasUsed": 159721
    },
    {
      "scenarioName": "Sender With Custom Delegatee Approves Caller To Transfer Partial Balance To Existing Receiver With Custom Delegatee",
      "gasUsed": 169911
    },
    {
      "scenarioName": "Unstake Full Balance From The Default Delegatee",
      "gasUsed": 184099
    },
    {
      "scenarioName": "Unstake Partial Balance From The Default Delegatee",
      "gasUsed": 189205
    },
    {
      "scenarioName": "Unstake Full Balance From Unique Custom Delegatee",
      "gasUsed": 184385
    },
    {
      "scenarioName": "Unstake Partial Balance From Unique Custom Delegatee",
      "gasUsed": 189504
    },
    {
      "scenarioName": "Unstake Full Balance From a Non-Unique Custom Delegatee",
      "gasUsed": 189185
    },
    {
      "scenarioName": "Unstake Partial Balance From a Non-Unique Custom Delegatee",
      "gasUsed": 189504
    },
    {
      "scenarioName": "Unstake Full Balance From The Default Delegatee After Rewards",
      "gasUsed": 189294
    },
    {
      "scenarioName": "Unstake Partial Balance From The Default Delegatee After Rewards",
      "gasUsed": 189281
    },
    {
      "scenarioName": "Unstake Full Balance From Unique Custom Delegatee After Rewards",
      "gasUsed": 235790
    },
    {
      "scenarioName": "Unstake Partial Balance From Unique Custom Delegatee After Rewards",
      "gasUsed": 235790
    },
    {
      "scenarioName": "Unstake Full Balance From a Non-Unique Custom Delegatee After Rewards",
      "gasUsed": 235790
    },
    {
      "scenarioName": "Unstake Partial Balance From a Non-Unique Custom Delegatee After Rewards",
      "gasUsed": 235790
    },
    {
      "scenarioName": "Unstake Earned Rewards Only From The Default Delegatee After Rewards",
      "gasUsed": 189185
    },
    {
      "scenarioName": "Unstake Earned Rewards Only From Unique Custom Delegatee After Rewards",
      "gasUsed": 189185
    },
    {
      "scenarioName": "Claim and distribute a reward",
      "gasUsed": 172160
    },
    {
      "scenarioName": "Claim and distribute a reward that includes a fee",
      "gasUsed": 170085
    },
    {
      "scenarioName": "Updating from default deposit with nothing staked",
      "gasUsed": 58564
    },
    {
      "scenarioName": "Updating from custom deposit with nothing staked",
      "gasUsed": 41466
>>>>>>> bd767eda
    },
    {
      "scenarioName": "Updating from default deposit after staking",
      "gasUsed": 234092
    },
    {
      "scenarioName": "Updating from custom deposit after staking",
      "gasUsed": 234095
    },
    {
      "scenarioName": "Updating from default deposit after staking and earning rewards",
      "gasUsed": 234092
    },
    {
      "scenarioName": "Updating from custom deposit after staking and earning rewards",
      "gasUsed": 291506
    }
  ]
}<|MERGE_RESOLUTION|>--- conflicted
+++ resolved
@@ -1,39 +1,34 @@
 {
-<<<<<<< HEAD
-  "generatedAt": 1739568835,
-=======
-  "generatedAt": 1738605530,
->>>>>>> bd767eda
+  "generatedAt": 1739903915,
   "reportName:": "lstGasReport",
   "results": [
     {
       "scenarioName": "Initialize a brand new delegate",
-<<<<<<< HEAD
-      "gasUsed": 302961
+      "gasUsed": 303865
     },
     {
       "scenarioName": "Initialize a delegate that exists on staker",
-      "gasUsed": 187627
+      "gasUsed": 188531
     },
     {
       "scenarioName": "First Stake to Default Delegate",
-      "gasUsed": 164225
+      "gasUsed": 164621
     },
     {
       "scenarioName": "Second Stake To Default Delegatee",
-      "gasUsed": 147444
+      "gasUsed": 147840
     },
     {
       "scenarioName": "First Stake After Updating To A New Delegatee",
-      "gasUsed": 201355
+      "gasUsed": 201751
     },
     {
       "scenarioName": "First Stake After Updating To An Existing LST Delegatee",
-      "gasUsed": 147812
+      "gasUsed": 148208
     },
     {
       "scenarioName": "Second Stake To A Custom Delegatee",
-      "gasUsed": 148131
+      "gasUsed": 148527
     },
     {
       "scenarioName": "Sender With Default Delegatee Transfers Balance To New Receiver With Default Delegatee",
@@ -53,19 +48,19 @@
     },
     {
       "scenarioName": "Sender With Custom Delegatee Transfers Balance To New Receiver With Default Delegatee",
-      "gasUsed": 204511
+      "gasUsed": 205161
     },
     {
       "scenarioName": "Sender With Custom Delegatee Transfers Partial Balance To New Receiver With Default Delegatee",
-      "gasUsed": 209949
+      "gasUsed": 210599
     },
     {
       "scenarioName": "Sender With Custom Delegatee Transfers Balance To Existing Receiver With Default Delegatee",
-      "gasUsed": 187730
+      "gasUsed": 188380
     },
     {
       "scenarioName": "Sender With Custom Delegatee Transfers Partial Balance To Existing Receiver With Default Delegatee",
-      "gasUsed": 193168
+      "gasUsed": 193818
     },
     {
       "scenarioName": "Sender With Custom Delegatee Transfers Balance To New Receiver With Same Delegatee",
@@ -85,19 +80,19 @@
     },
     {
       "scenarioName": "Sender With Custom Delegatee Transfers Balance To New Receiver With Custom Delegatee",
-      "gasUsed": 241011
+      "gasUsed": 241661
     },
     {
       "scenarioName": "Sender With Custom Delegatee Transfers Partial Balance To New Receiver With Custom Delegatee",
-      "gasUsed": 246449
+      "gasUsed": 247099
     },
     {
       "scenarioName": "Sender With Custom Delegatee Transfers Balance To Existing Receiver With Custom Delegatee",
-      "gasUsed": 187787
+      "gasUsed": 188437
     },
     {
       "scenarioName": "Sender With Custom Delegatee Transfers Partial Balance To Existing Receiver With CustomDelegatee",
-      "gasUsed": 193213
+      "gasUsed": 193863
     },
     {
       "scenarioName": "Sender With Default Delegatee Approves Caller To Transfer Balance To a New Receiver With Default Delegatee",
@@ -121,19 +116,19 @@
     },
     {
       "scenarioName": "Sender With Custom Delegatee Approves Caller To Transfer Balance To New Receiver With Default Delegatee",
-      "gasUsed": 205637
+      "gasUsed": 206287
     },
     {
       "scenarioName": "Sender With Custom Delegatee Approves Caller To Transfer Partial Balance To New Receiver With Default Delegatee",
-      "gasUsed": 215875
+      "gasUsed": 216525
     },
     {
       "scenarioName": "Sender With Custom Delegatee Approves Caller To Transfer Balance To Existing Receiver With Default Delegatee",
-      "gasUsed": 188856
+      "gasUsed": 189506
     },
     {
       "scenarioName": "Sender With Custom Delegatee Approves Caller To Transfer Partial Balance To Existing Receiver With Default Delegatee",
-      "gasUsed": 199094
+      "gasUsed": 199744
     },
     {
       "scenarioName": "Sender With Custom Delegatee Approves Caller To Transfer Balance To New Receiver With Same Delegatee",
@@ -153,83 +148,83 @@
     },
     {
       "scenarioName": "Sender With Custom Delegatee Approves Caller To Transfer Balance To New Receiver With Custom Delegatee",
-      "gasUsed": 242137
+      "gasUsed": 242787
     },
     {
       "scenarioName": "Sender With Custom Delegatee Approves Caller To Transfer Partial Balance To New Receiver With Custom Delegatee",
-      "gasUsed": 252375
+      "gasUsed": 253025
     },
     {
       "scenarioName": "Sender With Custom Delegatee Approves Caller To Transfer Balance To Existing Receiver With Custom Delegatee",
-      "gasUsed": 188913
+      "gasUsed": 189563
     },
     {
       "scenarioName": "Sender With Custom Delegatee Approves Caller To Transfer Partial Balance To Existing Receiver With Custom Delegatee",
-      "gasUsed": 199151
+      "gasUsed": 199801
     },
     {
       "scenarioName": "Unstake Full Balance From The Default Delegatee",
-      "gasUsed": 204115
+      "gasUsed": 204508
     },
     {
       "scenarioName": "Unstake Partial Balance From The Default Delegatee",
-      "gasUsed": 209245
+      "gasUsed": 209638
     },
     {
       "scenarioName": "Unstake Full Balance From Unique Custom Delegatee",
-      "gasUsed": 204422
+      "gasUsed": 204815
     },
     {
       "scenarioName": "Unstake Partial Balance From Unique Custom Delegatee",
-      "gasUsed": 209565
+      "gasUsed": 209958
     },
     {
       "scenarioName": "Unstake Full Balance From a Non-Unique Custom Delegatee",
-      "gasUsed": 209222
+      "gasUsed": 209615
     },
     {
       "scenarioName": "Unstake Partial Balance From a Non-Unique Custom Delegatee",
-      "gasUsed": 209565
+      "gasUsed": 209958
     },
     {
       "scenarioName": "Unstake Full Balance From The Default Delegatee After Rewards",
-      "gasUsed": 209334
+      "gasUsed": 209727
     },
     {
       "scenarioName": "Unstake Partial Balance From The Default Delegatee After Rewards",
-      "gasUsed": 209321
+      "gasUsed": 209714
     },
     {
       "scenarioName": "Unstake Full Balance From Unique Custom Delegatee After Rewards",
-      "gasUsed": 267052
+      "gasUsed": 267770
     },
     {
       "scenarioName": "Unstake Partial Balance From Unique Custom Delegatee After Rewards",
-      "gasUsed": 267052
+      "gasUsed": 267770
     },
     {
       "scenarioName": "Unstake Full Balance From a Non-Unique Custom Delegatee After Rewards",
-      "gasUsed": 267052
+      "gasUsed": 267770
     },
     {
       "scenarioName": "Unstake Partial Balance From a Non-Unique Custom Delegatee After Rewards",
-      "gasUsed": 267052
+      "gasUsed": 267770
     },
     {
       "scenarioName": "Unstake Earned Rewards Only From The Default Delegatee After Rewards",
-      "gasUsed": 209225
+      "gasUsed": 209618
     },
     {
       "scenarioName": "Unstake Earned Rewards Only From Unique Custom Delegatee After Rewards",
-      "gasUsed": 209225
+      "gasUsed": 209618
     },
     {
       "scenarioName": "Claim and distribute a reward",
-      "gasUsed": 192868
+      "gasUsed": 193362
     },
     {
       "scenarioName": "Claim and distribute a reward that includes a fee",
-      "gasUsed": 190944
+      "gasUsed": 191437
     },
     {
       "scenarioName": "Updating from default deposit with nothing staked",
@@ -238,253 +233,22 @@
     {
       "scenarioName": "Updating from custom deposit with nothing staked",
       "gasUsed": 46101
-=======
-      "gasUsed": 289335
-    },
-    {
-      "scenarioName": "Initialize a delegate that exists on UniStaker",
-      "gasUsed": 173693
-    },
-    {
-      "scenarioName": "First Stake to Default Delegate",
-      "gasUsed": 146763
-    },
-    {
-      "scenarioName": "Second Stake To Default Delegatee",
-      "gasUsed": 129958
-    },
-    {
-      "scenarioName": "First Stake After Updating To A New Delegatee",
-      "gasUsed": 184249
-    },
-    {
-      "scenarioName": "First Stake After Updating To An Existing LST Delegatee",
-      "gasUsed": 130266
-    },
-    {
-      "scenarioName": "Second Stake To A Custom Delegatee",
-      "gasUsed": 130561
-    },
-    {
-      "scenarioName": "Sender With Default Delegatee Transfers Balance To New Receiver With Default Delegatee",
-      "gasUsed": 54563
-    },
-    {
-      "scenarioName": "Sender With Default Delegatee Transfers Partial Balance To New Receiver With Default Delegatee",
-      "gasUsed": 59658
-    },
-    {
-      "scenarioName": "Sender With Default Delegatee Transfers Balance To Existing Receiver With Default Delegatee",
-      "gasUsed": 37758
-    },
-    {
-      "scenarioName": "Sender With Default Delegatee Transfers Partial Balance To Existing Receiver With Default Delegatee",
-      "gasUsed": 42853
-    },
-    {
-      "scenarioName": "Sender With Custom Delegatee Transfers Balance To New Receiver With Default Delegatee",
-      "gasUsed": 175413
-    },
-    {
-      "scenarioName": "Sender With Custom Delegatee Transfers Partial Balance To New Receiver With Default Delegatee",
-      "gasUsed": 180803
-    },
-    {
-      "scenarioName": "Sender With Custom Delegatee Transfers Balance To Existing Receiver With Default Delegatee",
-      "gasUsed": 158608
-    },
-    {
-      "scenarioName": "Sender With Custom Delegatee Transfers Partial Balance To Existing Receiver With Default Delegatee",
-      "gasUsed": 163998
-    },
-    {
-      "scenarioName": "Sender With Custom Delegatee Transfers Balance To New Receiver With Same Delegatee",
-      "gasUsed": 43079
-    },
-    {
-      "scenarioName": "Sender With Custom Delegatee Transfers Partial Balance To New Receiver With Same Delegatee",
-      "gasUsed": 43669
-    },
-    {
-      "scenarioName": "Sender With Custom Delegatee Transfers Balance To Existing Receiver With Same Delegatee",
-      "gasUsed": 43374
-    },
-    {
-      "scenarioName": "Sender With Custom Delegatee Transfers Partial Balance To Existing Receiver With Same Delegatee",
-      "gasUsed": 43964
-    },
-    {
-      "scenarioName": "Sender With Custom Delegatee Transfers Balance To New Receiver With Custom Delegatee",
-      "gasUsed": 212329
-    },
-    {
-      "scenarioName": "Sender With Custom Delegatee Transfers Partial Balance To New Receiver With Custom Delegatee",
-      "gasUsed": 217719
-    },
-    {
-      "scenarioName": "Sender With Custom Delegatee Transfers Balance To Existing Receiver With Custom Delegatee",
-      "gasUsed": 158641
-    },
-    {
-      "scenarioName": "Sender With Custom Delegatee Transfers Partial Balance To Existing Receiver With Custom Delegatee",
-      "gasUsed": 164031
-    },
-    {
-      "scenarioName": "Sender With Default Delegatee Approves Caller To Transfer Balance To a New Receiver With Default Delegatee",
-      "gasUsed": 55643
-    },
-    {
-      "scenarioName": "Sender With Default Delegatee Max Approves Caller To Transfer Balance To a New Receiver With Default Delegatee",
-      "gasUsed": 57308
-    },
-    {
-      "scenarioName": "Sender With Default Delegatee Approves Caller To Transfer Partial Balance To New Receiver With Default Delegatee",
-      "gasUsed": 65538
-    },
-    {
-      "scenarioName": "Sender With Default Delegatee Approves Caller To Transfer Balance To Existing Receiver With Default Delegatee",
-      "gasUsed": 38838
-    },
-    {
-      "scenarioName": "Sender With Default Delegatee Approves Caller To Transfer Partial Balance To Existing Receiver With Default Delegatee",
-      "gasUsed": 48733
-    },
-    {
-      "scenarioName": "Sender With Custom Delegatee Approves Caller To Transfer Balance To New Receiver With Default Delegatee",
-      "gasUsed": 176493
-    },
-    {
-      "scenarioName": "Sender With Custom Delegatee Approves Caller To Transfer Partial Balance To New Receiver With Default Delegatee",
-      "gasUsed": 186683
-    },
-    {
-      "scenarioName": "Sender With Custom Delegatee Approves Caller To Transfer Balance To Existing Receiver With Default Delegatee",
-      "gasUsed": 159688
-    },
-    {
-      "scenarioName": "Sender With Custom Delegatee Approves Caller To Transfer Partial Balance To Existing Receiver With Default Delegatee",
-      "gasUsed": 169878
-    },
-    {
-      "scenarioName": "Sender With Custom Delegatee Approves Caller To Transfer Balance To New Receiver With Same Delegatee",
-      "gasUsed": 44159
-    },
-    {
-      "scenarioName": "Sender With Custom Delegatee Approves Caller To Transfer Partial Balance To New Receiver With Same Delegatee",
-      "gasUsed": 49549
-    },
-    {
-      "scenarioName": "Sender With Custom Delegatee Approves Caller To Transfer Balance To Existing Receiver With Same Delegatee",
-      "gasUsed": 44454
-    },
-    {
-      "scenarioName": "Sender With Custom Delegatee Approves Caller To Transfer Partial Balance To Existing Receiver With Same Delegatee",
-      "gasUsed": 49832
-    },
-    {
-      "scenarioName": "Sender With Custom Delegatee Approves Caller To Transfer Balance To New Receiver With Custom Delegatee",
-      "gasUsed": 213409
-    },
-    {
-      "scenarioName": "Sender With Custom Delegatee Approves Caller To Transfer Partial Balance To New Receiver With Custom Delegatee",
-      "gasUsed": 223599
-    },
-    {
-      "scenarioName": "Sender With Custom Delegatee Approves Caller To Transfer Balance To Existing Receiver With Custom Delegatee",
-      "gasUsed": 159721
-    },
-    {
-      "scenarioName": "Sender With Custom Delegatee Approves Caller To Transfer Partial Balance To Existing Receiver With Custom Delegatee",
-      "gasUsed": 169911
-    },
-    {
-      "scenarioName": "Unstake Full Balance From The Default Delegatee",
-      "gasUsed": 184099
-    },
-    {
-      "scenarioName": "Unstake Partial Balance From The Default Delegatee",
-      "gasUsed": 189205
-    },
-    {
-      "scenarioName": "Unstake Full Balance From Unique Custom Delegatee",
-      "gasUsed": 184385
-    },
-    {
-      "scenarioName": "Unstake Partial Balance From Unique Custom Delegatee",
-      "gasUsed": 189504
-    },
-    {
-      "scenarioName": "Unstake Full Balance From a Non-Unique Custom Delegatee",
-      "gasUsed": 189185
-    },
-    {
-      "scenarioName": "Unstake Partial Balance From a Non-Unique Custom Delegatee",
-      "gasUsed": 189504
-    },
-    {
-      "scenarioName": "Unstake Full Balance From The Default Delegatee After Rewards",
-      "gasUsed": 189294
-    },
-    {
-      "scenarioName": "Unstake Partial Balance From The Default Delegatee After Rewards",
-      "gasUsed": 189281
-    },
-    {
-      "scenarioName": "Unstake Full Balance From Unique Custom Delegatee After Rewards",
-      "gasUsed": 235790
-    },
-    {
-      "scenarioName": "Unstake Partial Balance From Unique Custom Delegatee After Rewards",
-      "gasUsed": 235790
-    },
-    {
-      "scenarioName": "Unstake Full Balance From a Non-Unique Custom Delegatee After Rewards",
-      "gasUsed": 235790
-    },
-    {
-      "scenarioName": "Unstake Partial Balance From a Non-Unique Custom Delegatee After Rewards",
-      "gasUsed": 235790
-    },
-    {
-      "scenarioName": "Unstake Earned Rewards Only From The Default Delegatee After Rewards",
-      "gasUsed": 189185
-    },
-    {
-      "scenarioName": "Unstake Earned Rewards Only From Unique Custom Delegatee After Rewards",
-      "gasUsed": 189185
-    },
-    {
-      "scenarioName": "Claim and distribute a reward",
-      "gasUsed": 172160
-    },
-    {
-      "scenarioName": "Claim and distribute a reward that includes a fee",
-      "gasUsed": 170085
-    },
-    {
-      "scenarioName": "Updating from default deposit with nothing staked",
-      "gasUsed": 58564
-    },
-    {
-      "scenarioName": "Updating from custom deposit with nothing staked",
-      "gasUsed": 41466
->>>>>>> bd767eda
     },
     {
       "scenarioName": "Updating from default deposit after staking",
-      "gasUsed": 234092
+      "gasUsed": 234742
     },
     {
       "scenarioName": "Updating from custom deposit after staking",
-      "gasUsed": 234095
+      "gasUsed": 234745
     },
     {
       "scenarioName": "Updating from default deposit after staking and earning rewards",
-      "gasUsed": 234092
+      "gasUsed": 234742
     },
     {
       "scenarioName": "Updating from custom deposit after staking and earning rewards",
-      "gasUsed": 291506
+      "gasUsed": 292481
     }
   ]
 }